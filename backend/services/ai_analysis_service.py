--- conflicted
+++ resolved
@@ -1,413 +1,407 @@
-"""
-AI Analysis Service for Policy Document Extraction
-This service uses AI to extract structured information from policy documents.
-"""
-
-import os
-import json
-import logging
-from typing import Dict, Any, Optional
-import PyPDF2
-import docx
-from io import BytesIO
-import requests
-from datetime import datetime
-from pathlib import Path
-from dotenv import load_dotenv
-
-# Load environment variables from the backend directory
-backend_dir = Path(__file__).parent.parent
-env_path = backend_dir / '.env'
-load_dotenv(dotenv_path=env_path)
-
-# Configure logging
-logging.basicConfig(level=logging.INFO)
-logger = logging.getLogger(__name__)
-
-class AIAnalysisService:
-    def __init__(self):
-        self.groq_api_key = os.getenv('GROQ_API_KEY')
-        self.groq_api_url = "https://api.groq.com/openai/v1/chat/completions"
-        
-    def extract_text_from_file(self, file_content: bytes, filename: str) -> str:
-        """Extract text content from uploaded file based on file type."""
-        try:
-            file_extension = filename.lower().split('.')[-1]
-            
-            if file_extension == 'pdf':
-                return self._extract_from_pdf(file_content)
-            elif file_extension in ['docx']:
-                return self._extract_from_docx(file_content)
-            elif file_extension in ['txt']:
-                return file_content.decode('utf-8')
-            else:
-                raise ValueError(f"Unsupported file type: {file_extension}")
-                
-        except Exception as e:
-            logger.error(f"Error extracting text from {filename}: {str(e)}")
-            raise
-    
-    def _extract_from_pdf(self, file_content: bytes) -> str:
-        """Extract text from PDF file."""
-        try:
-            pdf_file = BytesIO(file_content)
-            pdf_reader = PyPDF2.PdfReader(pdf_file)
-            text = ""
-            
-            for page in pdf_reader.pages:
-                text += page.extract_text() + "\n"
-                
-            return text.strip()
-        except Exception as e:
-            logger.error(f"Error extracting text from PDF: {str(e)}")
-            raise
-    
-    def _extract_from_docx(self, file_content: bytes) -> str:
-        """Extract text from DOCX file."""
-        try:
-            doc_file = BytesIO(file_content)
-            doc = docx.Document(doc_file)
-            text = ""
-            
-            for paragraph in doc.paragraphs:
-                text += paragraph.text + "\n"
-                
-            return text.strip()
-        except Exception as e:
-            logger.error(f"Error extracting text from DOCX: {str(e)}")
-            raise
-    
-    def analyze_policy_document(self, text_content: str) -> Dict[str, Any]:
-        """Analyze policy document text using AI and extract structured information."""
-        try:
-            # Prepare the AI analysis prompt
-            analysis_prompt = self._create_analysis_prompt(text_content)
-            
-            # Call Groq API
-            response = self._call_groq_api(analysis_prompt)
-            
-            # Parse and validate the response
-            extracted_data = self._parse_ai_response(response)
-            
-            return extracted_data
-            
-        except Exception as e:
-            logger.error(f"Error analyzing policy document: {str(e)}")
-            raise
-    
-    def _create_analysis_prompt(self, text_content: str) -> str:
-        """Create the analysis prompt for AI."""
-        prompt = f"""
-You are an expert policy analyst AI. Analyze the uploaded policy document carefully and extract the following information to populate a structured digital policy form. Provide the output in VALID JSON format based on the structure below.
-
-CRITICAL JSON FORMATTING RULES:
-1. Use ONLY valid JSON syntax
-2. All string values must be in double quotes, including "N/A" for missing values
-3. Use null (not "null") for truly empty values
-4. Use true/false (lowercase) for boolean values
-5. Numbers should not be quoted unless they are strings
-6. Do not use trailing commas
-
-Extract these fields:
-
-1. policyName: The official title of the policy.
-2. policyId: A unique ID in the format "Policy Name - Policy Number" (if available).
-3. policyDescription: A detailed summary or abstract of the policy, including its goals, scope, and key features.
-4. targetGroups: List of all relevant stakeholder groups (select from: "Government", "Industry", "Academia", "Small Businesses", "General Public", "Specific Sector", "Researchers", "Students", "Healthcare Providers", "Financial Institutions", "NGOs", "International Organizations").
-5. policyLink: URL if mentioned (use "N/A" if not available).
-6. implementation:
-   - yearlyBudget: Extract the allocated or estimated annual budget (as string, use "N/A" if not mentioned).
-   - budgetCurrency: Mention the currency (e.g., "USD", "EUR", etc. Use "N/A" if not mentioned).
-   - privateSecFunding: true/false – does the policy mention any private sector funding?
-   - deploymentYear: Year the policy was deployed or is planned for deployment (as number, use null if not available).
-7. evaluation:
-   - isEvaluated: true/false – has the policy been evaluated?
-   - evaluationType: "internal", "external", or "mixed" (use "N/A" if not available)
-   - riskAssessment: true/false – was a risk assessment conducted?
-   - transparencyScore: Give a score from 0–10 based on how open the policy is.
-   - explainabilityScore: Score from 0–10 based on how clearly the policy or related AI systems explain decisions.
-   - accountabilityScore: Score from 0–10 based on how strongly responsibility is assigned.
-8. participation:
-   - hasConsultation: true/false – was public or stakeholder consultation conducted?
-   - consultationStartDate: "YYYY-MM-DD" format if available (use "N/A" if not available)
-   - consultationEndDate: "YYYY-MM-DD" format if available (use "N/A" if not available)
-   - commentsPublic: true/false – are consultation comments made public?
-   - stakeholderScore: 0–10 rating of stakeholder participation based on detail and breadth
-9. alignment:
-   - aiPrinciples: List any AI principles explicitly aligned (e.g., "Transparency", "Privacy", "Human Control", etc.)
-   - humanRightsAlignment: true/false
-   - environmentalConsiderations: true/false
-   - internationalCooperation: true/false
-
-IMPORTANT: Respond ONLY with valid JSON. Do not include any explanatory text before or after the JSON.
-
-Document text to analyze:
-{text_content[:8000]}  # Limit text to avoid token limits
-
-Output example format:
-{{
-  "policyName": "Responsible AI Strategy",
-  "policyId": "Responsible AI Strategy - 2024-01",
-  "policyDescription": "This strategy aims to ensure ethical AI deployment by prioritizing transparency...",
-  "targetGroups": ["Government", "Academia", "Industry"],
-  "policyLink": "https://example.com/ai-policy",
-  "implementation": {{
-    "yearlyBudget": "5000000",
-    "budgetCurrency": "USD",
-    "privateSecFunding": true,
-    "deploymentYear": 2024
-  }},
-  "evaluation": {{
-    "isEvaluated": true,
-    "evaluationType": "mixed",
-    "riskAssessment": true,
-    "transparencyScore": 8,
-    "explainabilityScore": 7,
-    "accountabilityScore": 9
-  }},
-  "participation": {{
-    "hasConsultation": true,
-    "consultationStartDate": "2023-03-01",
-    "consultationEndDate": "2023-05-15",
-    "commentsPublic": true,
-    "stakeholderScore": 9
-  }},
-  "alignment": {{
-    "aiPrinciples": ["Transparency", "Accountability", "Privacy", "Ethics"],
-    "humanRightsAlignment": true,
-    "environmentalConsiderations": true,
-    "internationalCooperation": true
-  }}
-}}
-
-Remember: Use "N/A" (with quotes) for missing string values, null for missing numbers, and ensure all JSON is properly quoted and formatted.
-"""
-        return prompt
-    
-    def _call_groq_api(self, prompt: str) -> str:
-        """Call Groq API for analysis."""
-        try:
-            headers = {
-                "Authorization": f"Bearer {self.groq_api_key}",
-                "Content-Type": "application/json"
-            }
-            
-            data = {
-                "model": "llama3-70b-8192",
-                "messages": [
-                    {
-                        "role": "user",
-                        "content": prompt
-                    }
-                ],
-                "temperature": 0.1,
-                "max_tokens": 2048
-            }
-            
-            response = requests.post(
-                self.groq_api_url,
-                headers=headers,
-                json=data,
-                timeout=60
-            )
-            
-            if response.status_code != 200:
-                raise Exception(f"Groq API error: {response.status_code} - {response.text}")
-            
-            result = response.json()
-            return result['choices'][0]['message']['content']
-            
-        except Exception as e:
-            logger.error(f"Error calling Groq API: {str(e)}")
-            raise
-    
-    def _parse_ai_response(self, response: str) -> Dict[str, Any]:
-        """Parse and validate AI response."""
-        try:
-            # Clean the response to extract JSON
-            response = response.strip()
-            
-            # Try to find JSON content between curly braces
-            start_idx = response.find('{')
-            end_idx = response.rfind('}') + 1
-            
-            if start_idx == -1 or end_idx == 0:
-                # If no JSON braces found, try to extract from code blocks
-                import re
-                json_match = re.search(r'```(?:json)?\s*(\{.*?\})\s*```', response, re.DOTALL)
-                if json_match:
-                    json_content = json_match.group(1)
-                else:
-                    logger.error(f"No valid JSON found in AI response: {response}")
-                    # Return default empty structure if JSON parsing fails
-                    return self._get_default_extracted_data()
-            else:
-                json_content = response[start_idx:end_idx]
-            
-<<<<<<< HEAD
-=======
-            # Fix common JSON issues before parsing
-            json_content = self._fix_json_issues(json_content)
-            
->>>>>>> ddd5ac78
-            # Attempt to parse JSON
-            try:
-                extracted_data = json.loads(json_content)
-            except json.JSONDecodeError as e:
-                logger.error(f"JSON parsing failed: {str(e)}")
-                logger.error(f"Attempted to parse: {json_content}")
-                # Return default structure if parsing fails
-                return self._get_default_extracted_data()
-            
-            # Validate and set defaults for required fields
-            validated_data = self._validate_extracted_data(extracted_data)
-            
-            return validated_data
-            
-        except Exception as e:
-            logger.error(f"Error processing AI response: {str(e)}")
-            logger.error(f"Full response: {response}")
-            # Return default structure on any error
-            return self._get_default_extracted_data()
-    
-<<<<<<< HEAD
-=======
-    def _fix_json_issues(self, json_content: str) -> str:
-        """Fix common JSON issues in AI responses."""
-        import re
-        
-        # Fix unquoted N/A values
-        json_content = re.sub(r':\s*N/A\s*([,}])', r': "N/A"\1', json_content)
-        
-        # Fix unquoted null values
-        json_content = re.sub(r':\s*null\s*([,}])', r': null\1', json_content)
-        
-        # Fix unquoted true/false values (ensure they're lowercase)
-        json_content = re.sub(r':\s*True\s*([,}])', r': true\1', json_content)
-        json_content = re.sub(r':\s*False\s*([,}])', r': false\1', json_content)
-        
-        # Remove any trailing commas before closing braces
-        json_content = re.sub(r',\s*}', '}', json_content)
-        json_content = re.sub(r',\s*]', ']', json_content)
-        
-        return json_content
-    
->>>>>>> ddd5ac78
-    def _get_default_extracted_data(self) -> Dict[str, Any]:
-        """Return default extracted data structure when AI parsing fails."""
-        return {
-            "policyName": "",
-            "policyId": "",
-            "policyDescription": "",
-            "targetGroups": [],
-            "policyLink": "",
-            "implementation": {
-                "yearlyBudget": "",
-                "budgetCurrency": "USD",
-                "privateSecFunding": False,
-                "deploymentYear": 2025
-            },
-            "evaluation": {
-                "isEvaluated": False,
-                "evaluationType": "",
-                "riskAssessment": False,
-                "transparencyScore": 0,
-                "explainabilityScore": 0,
-                "accountabilityScore": 0
-            },
-            "participation": {
-                "hasConsultation": False,
-                "consultationStartDate": "",
-                "consultationEndDate": "",
-                "commentsPublic": False,
-                "stakeholderScore": 0
-            },
-            "alignment": {
-                "aiPrinciples": [],
-                "humanRightsAlignment": False,
-                "environmentalConsiderations": False,
-                "internationalCooperation": False
-            },
-            "error": "AI analysis returned invalid JSON - using default structure"
-        }
-    
-    def _validate_extracted_data(self, data: Dict[str, Any]) -> Dict[str, Any]:
-        """Validate and set defaults for extracted data."""
-        try:
-            # Ensure all string values are not None
-            def safe_string(value, default=""):
-                if value is None:
-                    return default
-                return str(value) if value else default
-            
-            def safe_list(value):
-                if value is None or not isinstance(value, list):
-                    return []
-                return value
-            
-            def safe_dict(value, default_dict=None):
-                if value is None or not isinstance(value, dict):
-                    return default_dict or {}
-                return value
-            
-            def safe_bool(value, default=False):
-                if value is None:
-                    return default
-                if isinstance(value, bool):
-                    return value
-                if isinstance(value, str):
-                    return value.lower() in ['true', '1', 'yes']
-                return bool(value)
-            
-            def safe_number(value, default=0):
-                if value is None:
-                    return default
-                try:
-                    return int(value) if isinstance(value, (int, str)) else default
-                except (ValueError, TypeError):
-                    return default
-            
-            # Set defaults for missing fields with null checking
-            validated_data = {
-                "policyName": safe_string(data.get("policyName")),
-                "policyId": safe_string(data.get("policyId")),
-                "policyDescription": safe_string(data.get("policyDescription")),
-                "targetGroups": safe_list(data.get("targetGroups")),
-                "policyLink": safe_string(data.get("policyLink")),
-                "implementation": {
-                    "yearlyBudget": safe_string(data.get("implementation", {}).get("yearlyBudget")),
-                    "budgetCurrency": safe_string(data.get("implementation", {}).get("budgetCurrency"), "USD"),
-                    "privateSecFunding": safe_bool(data.get("implementation", {}).get("privateSecFunding")),
-                    "deploymentYear": safe_number(data.get("implementation", {}).get("deploymentYear"), datetime.now().year)
-                },
-                "evaluation": {
-                    "isEvaluated": safe_bool(data.get("evaluation", {}).get("isEvaluated")),
-                    "evaluationType": safe_string(data.get("evaluation", {}).get("evaluationType")),
-                    "riskAssessment": safe_bool(data.get("evaluation", {}).get("riskAssessment")),
-                    "transparencyScore": safe_number(data.get("evaluation", {}).get("transparencyScore")),
-                    "explainabilityScore": safe_number(data.get("evaluation", {}).get("explainabilityScore")),
-                    "accountabilityScore": safe_number(data.get("evaluation", {}).get("accountabilityScore"))
-                },
-                "participation": {
-                    "hasConsultation": safe_bool(data.get("participation", {}).get("hasConsultation")),
-                    "consultationStartDate": safe_string(data.get("participation", {}).get("consultationStartDate")),
-                    "consultationEndDate": safe_string(data.get("participation", {}).get("consultationEndDate")),
-                    "commentsPublic": safe_bool(data.get("participation", {}).get("commentsPublic")),
-                    "stakeholderScore": safe_number(data.get("participation", {}).get("stakeholderScore"))
-                },
-                "alignment": {
-                    "aiPrinciples": safe_list(data.get("alignment", {}).get("aiPrinciples")),
-                    "humanRightsAlignment": safe_bool(data.get("alignment", {}).get("humanRightsAlignment")),
-                    "environmentalConsiderations": safe_bool(data.get("alignment", {}).get("environmentalConsiderations")),
-                    "internationalCooperation": safe_bool(data.get("alignment", {}).get("internationalCooperation"))
-                }
-            }
-            
-            return validated_data
-            
-        except Exception as e:
-            logger.error(f"Error validating extracted data: {str(e)}")
-            raise
-
-# Create service instance
-ai_analysis_service = AIAnalysisService()
+"""
+AI Analysis Service for Policy Document Extraction
+This service uses AI to extract structured information from policy documents.
+"""
+
+import os
+import json
+import logging
+from typing import Dict, Any, Optional
+import PyPDF2
+import docx
+from io import BytesIO
+import requests
+from datetime import datetime
+from pathlib import Path
+from dotenv import load_dotenv
+
+# Load environment variables from the backend directory
+backend_dir = Path(__file__).parent.parent
+env_path = backend_dir / '.env'
+load_dotenv(dotenv_path=env_path)
+
+# Configure logging
+logging.basicConfig(level=logging.INFO)
+logger = logging.getLogger(__name__)
+
+class AIAnalysisService:
+    def __init__(self):
+        self.groq_api_key = os.getenv('GROQ_API_KEY')
+        self.groq_api_url = "https://api.groq.com/openai/v1/chat/completions"
+        
+    def extract_text_from_file(self, file_content: bytes, filename: str) -> str:
+        """Extract text content from uploaded file based on file type."""
+        try:
+            file_extension = filename.lower().split('.')[-1]
+            
+            if file_extension == 'pdf':
+                return self._extract_from_pdf(file_content)
+            elif file_extension in ['docx']:
+                return self._extract_from_docx(file_content)
+            elif file_extension in ['txt']:
+                return file_content.decode('utf-8')
+            else:
+                raise ValueError(f"Unsupported file type: {file_extension}")
+                
+        except Exception as e:
+            logger.error(f"Error extracting text from {filename}: {str(e)}")
+            raise
+    
+    def _extract_from_pdf(self, file_content: bytes) -> str:
+        """Extract text from PDF file."""
+        try:
+            pdf_file = BytesIO(file_content)
+            pdf_reader = PyPDF2.PdfReader(pdf_file)
+            text = ""
+            
+            for page in pdf_reader.pages:
+                text += page.extract_text() + "\n"
+                
+            return text.strip()
+        except Exception as e:
+            logger.error(f"Error extracting text from PDF: {str(e)}")
+            raise
+    
+    def _extract_from_docx(self, file_content: bytes) -> str:
+        """Extract text from DOCX file."""
+        try:
+            doc_file = BytesIO(file_content)
+            doc = docx.Document(doc_file)
+            text = ""
+            
+            for paragraph in doc.paragraphs:
+                text += paragraph.text + "\n"
+                
+            return text.strip()
+        except Exception as e:
+            logger.error(f"Error extracting text from DOCX: {str(e)}")
+            raise
+    
+    def analyze_policy_document(self, text_content: str) -> Dict[str, Any]:
+        """Analyze policy document text using AI and extract structured information."""
+        try:
+            # Prepare the AI analysis prompt
+            analysis_prompt = self._create_analysis_prompt(text_content)
+            
+            # Call Groq API
+            response = self._call_groq_api(analysis_prompt)
+            
+            # Parse and validate the response
+            extracted_data = self._parse_ai_response(response)
+            
+            return extracted_data
+            
+        except Exception as e:
+            logger.error(f"Error analyzing policy document: {str(e)}")
+            raise
+    
+    def _create_analysis_prompt(self, text_content: str) -> str:
+        """Create the analysis prompt for AI."""
+        prompt = f"""
+You are an expert policy analyst AI. Analyze the uploaded policy document carefully and extract the following information to populate a structured digital policy form. Provide the output in VALID JSON format based on the structure below.
+
+CRITICAL JSON FORMATTING RULES:
+1. Use ONLY valid JSON syntax
+2. All string values must be in double quotes, including "N/A" for missing values
+3. Use null (not "null") for truly empty values
+4. Use true/false (lowercase) for boolean values
+5. Numbers should not be quoted unless they are strings
+6. Do not use trailing commas
+
+Extract these fields:
+
+1. policyName: The official title of the policy.
+2. policyId: A unique ID in the format "Policy Name - Policy Number" (if available).
+3. policyDescription: A detailed summary or abstract of the policy, including its goals, scope, and key features.
+4. targetGroups: List of all relevant stakeholder groups (select from: "Government", "Industry", "Academia", "Small Businesses", "General Public", "Specific Sector", "Researchers", "Students", "Healthcare Providers", "Financial Institutions", "NGOs", "International Organizations").
+5. policyLink: URL if mentioned (use "N/A" if not available).
+6. implementation:
+   - yearlyBudget: Extract the allocated or estimated annual budget (as string, use "N/A" if not mentioned).
+   - budgetCurrency: Mention the currency (e.g., "USD", "EUR", etc. Use "N/A" if not mentioned).
+   - privateSecFunding: true/false – does the policy mention any private sector funding?
+   - deploymentYear: Year the policy was deployed or is planned for deployment (as number, use null if not available).
+7. evaluation:
+   - isEvaluated: true/false – has the policy been evaluated?
+   - evaluationType: "internal", "external", or "mixed" (use "N/A" if not available)
+   - riskAssessment: true/false – was a risk assessment conducted?
+   - transparencyScore: Give a score from 0–10 based on how open the policy is.
+   - explainabilityScore: Score from 0–10 based on how clearly the policy or related AI systems explain decisions.
+   - accountabilityScore: Score from 0–10 based on how strongly responsibility is assigned.
+8. participation:
+   - hasConsultation: true/false – was public or stakeholder consultation conducted?
+   - consultationStartDate: "YYYY-MM-DD" format if available (use "N/A" if not available)
+   - consultationEndDate: "YYYY-MM-DD" format if available (use "N/A" if not available)
+   - commentsPublic: true/false – are consultation comments made public?
+   - stakeholderScore: 0–10 rating of stakeholder participation based on detail and breadth
+9. alignment:
+   - aiPrinciples: List any AI principles explicitly aligned (e.g., "Transparency", "Privacy", "Human Control", etc.)
+   - humanRightsAlignment: true/false
+   - environmentalConsiderations: true/false
+   - internationalCooperation: true/false
+
+IMPORTANT: Respond ONLY with valid JSON. Do not include any explanatory text before or after the JSON.
+
+Document text to analyze:
+{text_content[:8000]}  # Limit text to avoid token limits
+
+Output example format:
+{{
+  "policyName": "Responsible AI Strategy",
+  "policyId": "Responsible AI Strategy - 2024-01",
+  "policyDescription": "This strategy aims to ensure ethical AI deployment by prioritizing transparency...",
+  "targetGroups": ["Government", "Academia", "Industry"],
+  "policyLink": "https://example.com/ai-policy",
+  "implementation": {{
+    "yearlyBudget": "5000000",
+    "budgetCurrency": "USD",
+    "privateSecFunding": true,
+    "deploymentYear": 2024
+  }},
+  "evaluation": {{
+    "isEvaluated": true,
+    "evaluationType": "mixed",
+    "riskAssessment": true,
+    "transparencyScore": 8,
+    "explainabilityScore": 7,
+    "accountabilityScore": 9
+  }},
+  "participation": {{
+    "hasConsultation": true,
+    "consultationStartDate": "2023-03-01",
+    "consultationEndDate": "2023-05-15",
+    "commentsPublic": true,
+    "stakeholderScore": 9
+  }},
+  "alignment": {{
+    "aiPrinciples": ["Transparency", "Accountability", "Privacy", "Ethics"],
+    "humanRightsAlignment": true,
+    "environmentalConsiderations": true,
+    "internationalCooperation": true
+  }}
+}}
+
+Remember: Use "N/A" (with quotes) for missing string values, null for missing numbers, and ensure all JSON is properly quoted and formatted.
+"""
+        return prompt
+    
+    def _call_groq_api(self, prompt: str) -> str:
+        """Call Groq API for analysis."""
+        try:
+            headers = {
+                "Authorization": f"Bearer {self.groq_api_key}",
+                "Content-Type": "application/json"
+            }
+            
+            data = {
+                "model": "llama3-70b-8192",
+                "messages": [
+                    {
+                        "role": "user",
+                        "content": prompt
+                    }
+                ],
+                "temperature": 0.1,
+                "max_tokens": 2048
+            }
+            
+            response = requests.post(
+                self.groq_api_url,
+                headers=headers,
+                json=data,
+                timeout=60
+            )
+            
+            if response.status_code != 200:
+                raise Exception(f"Groq API error: {response.status_code} - {response.text}")
+            
+            result = response.json()
+            return result['choices'][0]['message']['content']
+            
+        except Exception as e:
+            logger.error(f"Error calling Groq API: {str(e)}")
+            raise
+    
+    def _parse_ai_response(self, response: str) -> Dict[str, Any]:
+        """Parse and validate AI response."""
+        try:
+            # Clean the response to extract JSON
+            response = response.strip()
+            
+            # Try to find JSON content between curly braces
+            start_idx = response.find('{')
+            end_idx = response.rfind('}') + 1
+            
+            if start_idx == -1 or end_idx == 0:
+                # If no JSON braces found, try to extract from code blocks
+                import re
+                json_match = re.search(r'```(?:json)?\s*(\{.*?\})\s*```', response, re.DOTALL)
+                if json_match:
+                    json_content = json_match.group(1)
+                else:
+                    logger.error(f"No valid JSON found in AI response: {response}")
+                    # Return default empty structure if JSON parsing fails
+                    return self._get_default_extracted_data()
+            else:
+                json_content = response[start_idx:end_idx]
+            
+            # Fix common JSON issues before parsing
+            json_content = self._fix_json_issues(json_content)
+            
+            # Attempt to parse JSON
+            try:
+                extracted_data = json.loads(json_content)
+            except json.JSONDecodeError as e:
+                logger.error(f"JSON parsing failed: {str(e)}")
+                logger.error(f"Attempted to parse: {json_content}")
+                # Return default structure if parsing fails
+                return self._get_default_extracted_data()
+            
+            # Validate and set defaults for required fields
+            validated_data = self._validate_extracted_data(extracted_data)
+            
+            return validated_data
+            
+        except Exception as e:
+            logger.error(f"Error processing AI response: {str(e)}")
+            logger.error(f"Full response: {response}")
+            # Return default structure on any error
+            return self._get_default_extracted_data()
+    
+    def _fix_json_issues(self, json_content: str) -> str:
+        """Fix common JSON issues in AI responses."""
+        import re
+        
+        # Fix unquoted N/A values
+        json_content = re.sub(r':\s*N/A\s*([,}])', r': "N/A"\1', json_content)
+        
+        # Fix unquoted null values
+        json_content = re.sub(r':\s*null\s*([,}])', r': null\1', json_content)
+        
+        # Fix unquoted true/false values (ensure they're lowercase)
+        json_content = re.sub(r':\s*True\s*([,}])', r': true\1', json_content)
+        json_content = re.sub(r':\s*False\s*([,}])', r': false\1', json_content)
+        
+        # Remove any trailing commas before closing braces
+        json_content = re.sub(r',\s*}', '}', json_content)
+        json_content = re.sub(r',\s*]', ']', json_content)
+        
+        return json_content
+    
+    def _get_default_extracted_data(self) -> Dict[str, Any]:
+        """Return default extracted data structure when AI parsing fails."""
+        return {
+            "policyName": "",
+            "policyId": "",
+            "policyDescription": "",
+            "targetGroups": [],
+            "policyLink": "",
+            "implementation": {
+                "yearlyBudget": "",
+                "budgetCurrency": "USD",
+                "privateSecFunding": False,
+                "deploymentYear": 2025
+            },
+            "evaluation": {
+                "isEvaluated": False,
+                "evaluationType": "",
+                "riskAssessment": False,
+                "transparencyScore": 0,
+                "explainabilityScore": 0,
+                "accountabilityScore": 0
+            },
+            "participation": {
+                "hasConsultation": False,
+                "consultationStartDate": "",
+                "consultationEndDate": "",
+                "commentsPublic": False,
+                "stakeholderScore": 0
+            },
+            "alignment": {
+                "aiPrinciples": [],
+                "humanRightsAlignment": False,
+                "environmentalConsiderations": False,
+                "internationalCooperation": False
+            },
+            "error": "AI analysis returned invalid JSON - using default structure"
+        }
+    
+    def _validate_extracted_data(self, data: Dict[str, Any]) -> Dict[str, Any]:
+        """Validate and set defaults for extracted data."""
+        try:
+            # Ensure all string values are not None
+            def safe_string(value, default=""):
+                if value is None:
+                    return default
+                return str(value) if value else default
+            
+            def safe_list(value):
+                if value is None or not isinstance(value, list):
+                    return []
+                return value
+            
+            def safe_dict(value, default_dict=None):
+                if value is None or not isinstance(value, dict):
+                    return default_dict or {}
+                return value
+            
+            def safe_bool(value, default=False):
+                if value is None:
+                    return default
+                if isinstance(value, bool):
+                    return value
+                if isinstance(value, str):
+                    return value.lower() in ['true', '1', 'yes']
+                return bool(value)
+            
+            def safe_number(value, default=0):
+                if value is None:
+                    return default
+                try:
+                    return int(value) if isinstance(value, (int, str)) else default
+                except (ValueError, TypeError):
+                    return default
+            
+            # Set defaults for missing fields with null checking
+            validated_data = {
+                "policyName": safe_string(data.get("policyName")),
+                "policyId": safe_string(data.get("policyId")),
+                "policyDescription": safe_string(data.get("policyDescription")),
+                "targetGroups": safe_list(data.get("targetGroups")),
+                "policyLink": safe_string(data.get("policyLink")),
+                "implementation": {
+                    "yearlyBudget": safe_string(data.get("implementation", {}).get("yearlyBudget")),
+                    "budgetCurrency": safe_string(data.get("implementation", {}).get("budgetCurrency"), "USD"),
+                    "privateSecFunding": safe_bool(data.get("implementation", {}).get("privateSecFunding")),
+                    "deploymentYear": safe_number(data.get("implementation", {}).get("deploymentYear"), datetime.now().year)
+                },
+                "evaluation": {
+                    "isEvaluated": safe_bool(data.get("evaluation", {}).get("isEvaluated")),
+                    "evaluationType": safe_string(data.get("evaluation", {}).get("evaluationType")),
+                    "riskAssessment": safe_bool(data.get("evaluation", {}).get("riskAssessment")),
+                    "transparencyScore": safe_number(data.get("evaluation", {}).get("transparencyScore")),
+                    "explainabilityScore": safe_number(data.get("evaluation", {}).get("explainabilityScore")),
+                    "accountabilityScore": safe_number(data.get("evaluation", {}).get("accountabilityScore"))
+                },
+                "participation": {
+                    "hasConsultation": safe_bool(data.get("participation", {}).get("hasConsultation")),
+                    "consultationStartDate": safe_string(data.get("participation", {}).get("consultationStartDate")),
+                    "consultationEndDate": safe_string(data.get("participation", {}).get("consultationEndDate")),
+                    "commentsPublic": safe_bool(data.get("participation", {}).get("commentsPublic")),
+                    "stakeholderScore": safe_number(data.get("participation", {}).get("stakeholderScore"))
+                },
+                "alignment": {
+                    "aiPrinciples": safe_list(data.get("alignment", {}).get("aiPrinciples")),
+                    "humanRightsAlignment": safe_bool(data.get("alignment", {}).get("humanRightsAlignment")),
+                    "environmentalConsiderations": safe_bool(data.get("alignment", {}).get("environmentalConsiderations")),
+                    "internationalCooperation": safe_bool(data.get("alignment", {}).get("internationalCooperation"))
+                }
+            }
+            
+            return validated_data
+            
+        except Exception as e:
+            logger.error(f"Error validating extracted data: {str(e)}")
+            raise
+
+# Create service instance
+ai_analysis_service = AIAnalysisService()