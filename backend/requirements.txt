# Core FastAPI dependencies
fastapi==0.104.1
uvicorn[standard]==0.24.0
pydantic==2.5.0
pydantic-settings==2.1.0
python-dotenv==1.0.0
python-multipart==0.0.6

# Authentication and security
bcrypt==4.1.2
PyJWT==2.8.0
email-validator==2.1.0

# HTTP requests
requests==2.31.0
httpx>=0.24.0,<0.27.0

# AWS services
boto3==1.34.0

# Database and caching
redis==5.0.1
motor==3.3.2
dnspython==2.4.2

# Data processing - stable versions
numpy==1.24.4
pandas==2.0.3
scipy==1.11.4

# Remove statsmodels for now - causing conflicts
# statsmodels==0.14.0

# Google AI
google-generativeai==0.3.2

# File processing
PyPDF2==3.0.1
<<<<<<< HEAD
python-docx==1.1.2
requests==2.32.3

# AWS and caching dependencies
boto3>=1.26.0
redis>=4.5.0
Pillow>=9.5.0

=======
python-docx==0.8.11
Pillow==10.1.0

# Date/time handling
python-dateutil==2.8.2
pytz==2023.3

# Additional required dependencies
typing-extensions==4.8.0
annotated-types==0.6.0
anyio==3.7.1
click==8.1.7
h11==0.14.0
idna==3.6
sniffio==1.3.0
starlette==0.27.0

>>>>>>> ddd5ac78
<|MERGE_RESOLUTION|>--- conflicted
+++ resolved
@@ -1,66 +1,54 @@
-# Core FastAPI dependencies
-fastapi==0.104.1
-uvicorn[standard]==0.24.0
-pydantic==2.5.0
-pydantic-settings==2.1.0
-python-dotenv==1.0.0
-python-multipart==0.0.6
-
-# Authentication and security
-bcrypt==4.1.2
-PyJWT==2.8.0
-email-validator==2.1.0
-
-# HTTP requests
-requests==2.31.0
-httpx>=0.24.0,<0.27.0
-
-# AWS services
-boto3==1.34.0
-
-# Database and caching
-redis==5.0.1
-motor==3.3.2
-dnspython==2.4.2
-
-# Data processing - stable versions
-numpy==1.24.4
-pandas==2.0.3
-scipy==1.11.4
-
-# Remove statsmodels for now - causing conflicts
-# statsmodels==0.14.0
-
-# Google AI
-google-generativeai==0.3.2
-
-# File processing
-PyPDF2==3.0.1
-<<<<<<< HEAD
-python-docx==1.1.2
-requests==2.32.3
-
-# AWS and caching dependencies
-boto3>=1.26.0
-redis>=4.5.0
-Pillow>=9.5.0
-
-=======
-python-docx==0.8.11
-Pillow==10.1.0
-
-# Date/time handling
-python-dateutil==2.8.2
-pytz==2023.3
-
-# Additional required dependencies
-typing-extensions==4.8.0
-annotated-types==0.6.0
-anyio==3.7.1
-click==8.1.7
-h11==0.14.0
-idna==3.6
-sniffio==1.3.0
-starlette==0.27.0
-
->>>>>>> ddd5ac78
+# Core FastAPI dependencies
+fastapi==0.104.1
+uvicorn[standard]==0.24.0
+pydantic==2.5.0
+pydantic-settings==2.1.0
+python-dotenv==1.0.0
+python-multipart==0.0.6
+
+# Authentication and security
+bcrypt==4.1.2
+PyJWT==2.8.0
+email-validator==2.1.0
+
+# HTTP requests
+requests==2.31.0
+httpx>=0.24.0,<0.27.0
+
+# AWS services
+boto3==1.34.0
+
+# Database and caching
+redis==5.0.1
+motor==3.3.2
+dnspython==2.4.2
+
+# Data processing - stable versions
+numpy==1.24.4
+pandas==2.0.3
+scipy==1.11.4
+
+# Remove statsmodels for now - causing conflicts
+# statsmodels==0.14.0
+
+# Google AI
+google-generativeai==0.3.2
+
+# File processing
+PyPDF2==3.0.1
+python-docx==0.8.11
+Pillow==10.1.0
+
+# Date/time handling
+python-dateutil==2.8.2
+pytz==2023.3
+
+# Additional required dependencies
+typing-extensions==4.8.0
+annotated-types==0.6.0
+anyio==3.7.1
+click==8.1.7
+h11==0.14.0
+idna==3.6
+sniffio==1.3.0
+starlette==0.27.0